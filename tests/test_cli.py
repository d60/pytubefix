import argparse
import logging
import os
from unittest import mock
from unittest.mock import MagicMock, patch

import pytest

from pytubefix import Caption, CaptionQuery, cli, StreamQuery
from pytubefix.exceptions import PytubeFixError
<<<<<<< HEAD
from urllib.error import HTTPError
=======
>>>>>>> 2f75d5d7

parse_args = cli._parse_args


@mock.patch("pytubefix.cli._parse_args")
def test_main_invalid_url(_parse_args):  # noqa: PT019
    parser = argparse.ArgumentParser()
    args = parse_args(parser, ["crikey",],)
    _parse_args.return_value = args
    with pytest.raises(SystemExit):
        # ignore http errors when doing tests
            try:
                cli.main()
            except HTTPError:
                print("HTTP Error happened this is probably due to authentication ignoring...")


@mock.patch("pytubefix.cli.display_streams")
@mock.patch("pytubefix.cli.YouTube")
def test_download_when_itag_not_found(youtube, display_streams):
    # Given
    youtube.streams = mock.Mock()
    youtube.streams.get_by_itag.return_value = None
    # When
    with pytest.raises(SystemExit):
        cli.download_by_itag(youtube, 123)
    # Then
    youtube.streams.get_by_itag.assert_called_with(123)
    display_streams.assert_called_with(youtube)


@mock.patch("pytubefix.cli.YouTube")
@mock.patch("pytubefix.Stream")
def test_download_when_itag_is_found(youtube, stream):
    stream.itag = 123
    stream.exists_at_path.return_value = False
    youtube.streams = StreamQuery([stream])
    with patch.object(
        youtube.streams, "get_by_itag", wraps=youtube.streams.get_by_itag
    ) as wrapped_itag:
        cli.download_by_itag(youtube, 123)
        wrapped_itag.assert_called_with(123)
    youtube.register_on_progress_callback.assert_called_with(cli.on_progress)
    stream.download.assert_called()


@mock.patch("pytubefix.cli.YouTube")
@mock.patch("pytubefix.Stream")
def test_display_stream(youtube, stream):
    # Given
    stream.itag = 123
    stream.__repr__ = MagicMock(return_value="")
    youtube.streams = StreamQuery([stream])
    # When
    cli.display_streams(youtube)
    # Then
    stream.__repr__.assert_called()


@mock.patch("pytubefix.cli._print_available_captions")
@mock.patch("pytubefix.cli.YouTube")
def test_download_caption_with_none(youtube, print_available):
    # Given
    caption = Caption(
        {"url": "url1", "name": {"simpleText": "name1"}, "languageCode": "en", "vssId": ".en"}
    )
    youtube.captions = CaptionQuery([caption])
    # When
    cli.download_caption(youtube, None)
    # Then
    print_available.assert_called_with(youtube.captions)


@mock.patch("pytubefix.cli.YouTube")
def test_download_caption_with_language_found(youtube):
    youtube.title = "video title"
    caption = Caption(
        {"url": "url1", "name": {"simpleText": "name1"}, "languageCode": "en", "vssId": ".en"}
    )
    caption.download = MagicMock(return_value="file_path")
    youtube.captions = CaptionQuery([caption])
    cli.download_caption(youtube, "en")
    caption.download.assert_called_with(title="video title", output_path=None)


@mock.patch("pytubefix.cli._print_available_captions")
@mock.patch("pytubefix.cli.YouTube")
def test_download_caption_with_lang_not_found(youtube, print_available):
    # Given
    caption = Caption(
        {"url": "url1", "name": {"simpleText": "name1"}, "languageCode": "en", "vssId": ".en"}
    )
    youtube.captions = CaptionQuery([caption])
    # When
    cli.download_caption(youtube, "blah")
    # Then
    print_available.assert_called_with(youtube.captions)


def test_print_available_captions(capsys):
    # Given
    caption1 = Caption(
        {"url": "url1", "name": {"simpleText": "name1"}, "languageCode": "en", "vssId": ".en"}
    )
    caption2 = Caption(
        {"url": "url2", "name": {"simpleText": "name2"}, "languageCode": "fr", "vssId": ".fr"}
    )
    query = CaptionQuery([caption1, caption2])
    # When
    cli._print_available_captions(query)
    # Then
    captured = capsys.readouterr()
    assert captured.out == "Available caption codes are: en, fr\n"


def test_display_progress_bar(capsys):
    cli.display_progress_bar(bytes_received=25, filesize=100, scale=0.55)
    out, _ = capsys.readouterr()
    assert "25.0%" in out


@mock.patch("pytubefix.Stream")
def test_on_progress(stream):
    stream.filesize = 10
    cli.display_progress_bar = MagicMock()
    cli.on_progress(stream, "", 7)
    cli.display_progress_bar.assert_called_once_with(3, 10)


def test_parse_args_falsey():
    parser = argparse.ArgumentParser()
    args = cli._parse_args(parser, ["http://youtube.com/watch?v=9bZkp7q19f0"])
    assert args.url == "http://youtube.com/watch?v=9bZkp7q19f0"
    assert args.build_playback_report is False
    assert args.itag is None
    assert args.list is False
    assert args.verbose is False


def test_parse_args_truthy():
    parser = argparse.ArgumentParser()
    args = cli._parse_args(
        parser,
        [
            "http://youtube.com/watch?v=9bZkp7q19f0",
            "--build-playback-report",
            "-c",
            "en",
            "-l",
            "--itag=10",
            "-vvv",
        ],
    )
    assert args.url == "http://youtube.com/watch?v=9bZkp7q19f0"
    assert args.build_playback_report is True
    assert args.itag == 10
    assert args.list is True
    assert args.verbose is True


@mock.patch("pytubefix.cli.setup_logger", return_value=None)
def test_main_logging_setup(setup_logger):
    # Given
    parser = argparse.ArgumentParser()
    args = parse_args(parser, ["http://fakeurl", "-v"])
    cli._parse_args = MagicMock(return_value=args)
    # When
    with pytest.raises(SystemExit):
        try:
            cli.main()
        except HTTPError:
            print("HTTP Error happened this is probably due to authentication ignoring...")
    # Then
    setup_logger.assert_called_with(logging.DEBUG, log_filename=None)


def test_main_download_by_itag():
    parser = argparse.ArgumentParser()
    args = parse_args(
        parser, ["http://youtube.com/watch?v=9bZkp7q19f0", "--itag=10"]
    )
    cli._parse_args = MagicMock(return_value=args)
    cli.download_by_itag = MagicMock()
    try:
        cli.main()
    except HTTPError:
        print("HTTP Error happened this is probably due to authentication, ignoring...")



def test_main_build_playback_report():
    parser = argparse.ArgumentParser()
    args = parse_args(
        parser,
        ["http://youtube.com/watch?v=9bZkp7q19f0", "--build-playback-report"],
    )
    cli._parse_args = MagicMock(return_value=args)
    cli.build_playback_report = MagicMock()
    try:
        cli.main()
    except HTTPError:
        print("HTTP Error happened this is probably due to authentication ignoring...")


def test_main_display_streams():
    parser = argparse.ArgumentParser()
    args = parse_args(parser, ["http://youtube.com/watch?v=9bZkp7q19f0", "-l"])
    cli._parse_args = MagicMock(return_value=args)
    cli.display_streams = MagicMock()
    try:
        cli.main()
    except HTTPError:
        print("HTTP Error happened this is probably due to authentication ignoring...")


def test_main_download_caption():
    parser = argparse.ArgumentParser()
    args = parse_args(parser, ["http://youtube.com/watch?v=9bZkp7q19f0", "-c", "en"])
    cli._parse_args = MagicMock(return_value=args)
    cli.download_caption = MagicMock()
    try:
        cli.main()
    except HTTPError:
        print("HTTP Error happened this is probably due to authentication ignoring...")


@mock.patch("pytubefix.cli.download_by_resolution")
def test_download_by_resolution_flag(download_by_resolution):
    parser = argparse.ArgumentParser()
    args = parse_args(
        parser, ["http://youtube.com/watch?v=9bZkp7q19f0", "-r", "320p"]
    )
    cli._parse_args = MagicMock(return_value=args)

    try:
        cli.main()
    except HTTPError:
        print("HTTP Error happened this is probably due to authentication ignoring...")

    download_by_resolution.assert_called()


@mock.patch("pytubefix.cli.YouTube")
@mock.patch("pytubefix.cli.Playlist")
@mock.patch("pytubefix.cli._perform_args_on_youtube")
def test_download_with_playlist(perform_args_on_youtube, playlist, youtube):
    # Given
    cli.safe_filename = MagicMock(return_value="safe_title")
    parser = argparse.ArgumentParser()
    args = parse_args(parser, ["https://www.youtube.com/playlist?list=PLyn"])
    cli._parse_args = MagicMock(return_value=args)
    videos = [youtube]
    playlist_instance = playlist.return_value
    playlist_instance.videos = videos

    try:
        cli.main()
    except HTTPError:
        print("HTTP Error happened this is probably due to authentication ignoring...")

    playlist.assert_called()
    perform_args_on_youtube.assert_called_with(youtube, args)


@mock.patch("pytubefix.cli.YouTube")
@mock.patch("pytubefix.cli.Playlist")
@mock.patch("pytubefix.cli._perform_args_on_youtube")
def test_download_with_playlist_video_error(
    perform_args_on_youtube, playlist, youtube, capsys
):
    # Given
    cli.safe_filename = MagicMock(return_value="safe_title")
    parser = argparse.ArgumentParser()
    args = parse_args(parser, ["https://www.youtube.com/playlist?list=PLyn"])
    cli._parse_args = MagicMock(return_value=args)
    videos = [youtube]
    playlist_instance = playlist.return_value
    playlist_instance.videos = videos
    perform_args_on_youtube.side_effect = PytubeFixError()
<<<<<<< HEAD

    try:
        cli.main()
    except HTTPError:
        print("HTTP Error happened this is probably due to authentication ignoring...")

=======
    # When
    cli.main()
    # Then
>>>>>>> 2f75d5d7
    playlist.assert_called()
    captured = capsys.readouterr()
    assert "There was an error with video" in captured.out


@mock.patch("pytubefix.cli.YouTube")
@mock.patch("pytubefix.StreamQuery")
@mock.patch("pytubefix.Stream")
@mock.patch("pytubefix.cli._download")
def test_download_by_resolution(download, stream, stream_query, youtube):
    # Given
    stream_query.get_by_resolution.return_value = stream
    youtube.streams = stream_query
    # When
    cli.download_by_resolution(
        youtube=youtube, resolution="320p", target="test_target"
    )
    # Then
    download.assert_called_with(stream, target="test_target")


@mock.patch("pytubefix.cli.YouTube")
@mock.patch("pytubefix.StreamQuery")
@mock.patch("pytubefix.cli._download")
def test_download_by_resolution_not_exists(download, stream_query, youtube):
    stream_query.get_by_resolution.return_value = None
    youtube.streams = stream_query
    with pytest.raises(SystemExit):
        cli.download_by_resolution(
            youtube=youtube, resolution="DOESNT EXIST", target="test_target"
        )
    download.assert_not_called()


@mock.patch("pytubefix.Stream")
def test_download_stream_file_exists(stream, capsys):
    # Given
    stream.exists_at_path.return_value = True
    # When
    cli._download(stream=stream)
    # Then
    captured = capsys.readouterr()
    assert "Already downloaded at" in captured.out
    stream.download.assert_not_called()


@mock.patch("pytubefix.cli.YouTube")
@mock.patch("pytubefix.cli.ffmpeg_process")
def test_perform_args_should_ffmpeg_process(ffmpeg_process, youtube):
    # Given
    parser = argparse.ArgumentParser()
    args = parse_args(
        parser, ["http://youtube.com/watch?v=9bZkp7q19f0", "-f", "best"]
    )
    cli._parse_args = MagicMock(return_value=args)
    # When
    cli._perform_args_on_youtube(youtube, args)
    # Then
    ffmpeg_process.assert_called_with(
        youtube=youtube, resolution="best", target=None
    )


@mock.patch("pytubefix.cli.YouTube")
@mock.patch("pytubefix.cli._ffmpeg_downloader")
def test_ffmpeg_process_best_should_download(  # noqa: PT019
    _ffmpeg_downloader, youtube
):
    # Given
    target = "/target"
    streams = MagicMock()
    youtube.streams = streams
    video_stream = MagicMock()
    streams.filter.return_value.order_by.return_value.last.return_value = (
        video_stream
    )
    audio_stream = MagicMock()
    streams.get_audio_only.return_value = audio_stream
    # When
    cli.ffmpeg_process(youtube, "best", target)
    # Then
    _ffmpeg_downloader.assert_called_with(
        audio_stream=audio_stream, video_stream=video_stream, target=target
    )


@mock.patch("pytubefix.cli.YouTube")
@mock.patch("pytubefix.cli._ffmpeg_downloader")
def test_ffmpeg_process_res_should_download(  # noqa: PT019
    _ffmpeg_downloader, youtube
):
    # Given
    target = "/target"
    streams = MagicMock()
    youtube.streams = streams
    video_stream = MagicMock()
    streams.filter.return_value.first.return_value = video_stream
    audio_stream = MagicMock()
    streams.get_audio_only.return_value = audio_stream
    # When
    cli.ffmpeg_process(youtube, "XYZp", target)
    # Then
    _ffmpeg_downloader.assert_called_with(
        audio_stream=audio_stream, video_stream=video_stream, target=target
    )


@mock.patch("pytubefix.cli.YouTube")
@mock.patch("pytubefix.cli._ffmpeg_downloader")
def test_ffmpeg_process_res_none_should_not_download(  # noqa: PT019
    _ffmpeg_downloader, youtube
):
    # Given
    target = "/target"
    streams = MagicMock()
    youtube.streams = streams
    streams.filter.return_value.first.return_value = None
    audio_stream = MagicMock()
    streams.get_audio_only.return_value = audio_stream
    # When
    with pytest.raises(SystemExit):
        cli.ffmpeg_process(youtube, "XYZp", target)
    # Then
    _ffmpeg_downloader.assert_not_called()


@mock.patch("pytubefix.cli.YouTube")
@mock.patch("pytubefix.cli._ffmpeg_downloader")
def test_ffmpeg_process_audio_none_should_fallback_download(  # noqa: PT019
    _ffmpeg_downloader, youtube
):
    # Given
    target = "/target"
    streams = MagicMock()
    youtube.streams = streams
    stream = MagicMock()
    streams.filter.return_value.order_by.return_value.last.return_value = stream
    streams.get_audio_only.return_value = None
    # When
    cli.ffmpeg_process(youtube, "best", target)
    # Then
    _ffmpeg_downloader.assert_called_with(
        audio_stream=stream, video_stream=stream, target=target
    )


@mock.patch("pytubefix.cli.YouTube")
@mock.patch("pytubefix.cli._ffmpeg_downloader")
def test_ffmpeg_process_audio_fallback_none_should_exit(  # noqa: PT019
    _ffmpeg_downloader, youtube
):
    # Given
    target = "/target"
    streams = MagicMock()
    youtube.streams = streams
    stream = MagicMock()
    streams.filter.return_value.order_by.return_value.last.side_effect = [
        stream,
        stream,
        None,
    ]
    streams.get_audio_only.return_value = None
    # When
    with pytest.raises(SystemExit):
        cli.ffmpeg_process(youtube, "best", target)
    # Then
    _ffmpeg_downloader.assert_not_called()


@mock.patch("pytubefix.cli.os.unlink", return_value=None)
@mock.patch("pytubefix.cli.subprocess.run", return_value=None)
@mock.patch("pytubefix.cli._download", return_value=None)
@mock.patch("pytubefix.cli._unique_name", return_value=None)
def test_ffmpeg_downloader(unique_name, download, run, unlink):
    # Given
    target = "target"
    audio_stream = MagicMock()
    video_stream = MagicMock()
    video_stream.id = "video_id"
    audio_stream.subtype = "audio_subtype"
    video_stream.subtype = "video_subtype"
    unique_name.side_effect = ["video_name", "audio_name"]

    # When
    cli._ffmpeg_downloader(
        audio_stream=audio_stream, video_stream=video_stream, target=target
    )
    # Then
    download.assert_called()
    run.assert_called_with(
        [
            "ffmpeg",
            "-i",
            os.path.join("target", "video_name.video_subtype"),
            "-i",
            os.path.join("target", "audio_name.audio_subtype"),
            "-codec",
            "copy",
            os.path.join("target", "safe_title.video_subtype"),
        ]
    )
    unlink.assert_called()


def test_download_audio_args():
    # Given
    parser = argparse.ArgumentParser()
    args = parse_args(
        parser, ["http://youtube.com/watch?v=9bZkp7q19f0", "-a", "mp4"]
    )
    cli._parse_args = MagicMock(return_value=args)

    try:
        cli.main()
    except HTTPError:
        print("HTTP Error happened this is probably due to authentication ignoring...")


@mock.patch("pytubefix.cli._download")
@mock.patch("pytubefix.cli.YouTube")
def test_download_audio(youtube, download):
    # Given
    youtube_instance = youtube.return_value
    audio_stream = MagicMock()
    youtube_instance.streams.filter.return_value.order_by.return_value.last.return_value = (
        audio_stream
    )
    # When
    cli.download_audio(youtube_instance, "filetype", "target")
    # Then
    download.assert_called_with(audio_stream, target="target")


@mock.patch("pytubefix.cli._download")
@mock.patch("pytubefix.cli.YouTube")
def test_download_audio_none(youtube, download):
    # Given
    youtube_instance = youtube.return_value
    youtube_instance.streams.filter.return_value.order_by.return_value.last.return_value = (
        None
    )
    # When
    with pytest.raises(SystemExit):
        cli.download_audio(youtube_instance, "filetype", "target")
    # Then
    download.assert_not_called()


@mock.patch("pytubefix.cli.YouTube.__init__", return_value=None)
def test_perform_args_on_youtube(youtube):
    parser = argparse.ArgumentParser()
    args = parse_args(parser, ["http://youtube.com/watch?v=9bZkp7q19f0"])
    cli._parse_args = MagicMock(return_value=args)
    cli._perform_args_on_youtube = MagicMock()

    try:
        cli.main()
    except HTTPError:
        print("HTTP Error happened this is probably due to authentication ignoring...")


    youtube.assert_called()
    cli._perform_args_on_youtube.assert_called()


def test_unique_name():
    assert (
        cli._unique_name("base", "subtype", "video", "target") == "base_video_0"
    )


@mock.patch("pytubefix.cli.os.path.exists")
def test_unique_name_counter(path_exists):
    path_exists.side_effect = [True, False]
    assert (
        cli._unique_name("base", "subtype", "video", "target") == "base_video_1"
    )<|MERGE_RESOLUTION|>--- conflicted
+++ resolved
@@ -8,10 +8,8 @@
 
 from pytubefix import Caption, CaptionQuery, cli, StreamQuery
 from pytubefix.exceptions import PytubeFixError
-<<<<<<< HEAD
 from urllib.error import HTTPError
-=======
->>>>>>> 2f75d5d7
+
 
 parse_args = cli._parse_args
 
@@ -291,18 +289,12 @@
     playlist_instance = playlist.return_value
     playlist_instance.videos = videos
     perform_args_on_youtube.side_effect = PytubeFixError()
-<<<<<<< HEAD
-
-    try:
-        cli.main()
-    except HTTPError:
-        print("HTTP Error happened this is probably due to authentication ignoring...")
-
-=======
-    # When
-    cli.main()
-    # Then
->>>>>>> 2f75d5d7
+
+    try:
+        cli.main()
+    except HTTPError:
+        print("HTTP Error happened this is probably due to authentication ignoring...")
+
     playlist.assert_called()
     captured = capsys.readouterr()
     assert "There was an error with video" in captured.out
