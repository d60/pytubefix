<<<<<<< HEAD
__version__ = "5.7.0"
=======
__version__ = "6.0-rc1"
>>>>>>> b495e4a9

if __name__ == "__main__":
    print(__version__)<|MERGE_RESOLUTION|>--- conflicted
+++ resolved
@@ -1,8 +1,4 @@
-<<<<<<< HEAD
-__version__ = "5.7.0"
-=======
-__version__ = "6.0-rc1"
->>>>>>> b495e4a9
+__version__ = "6.0.0"
 
 if __name__ == "__main__":
     print(__version__)